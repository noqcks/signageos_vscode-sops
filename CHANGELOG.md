--- conflicted
+++ resolved
@@ -6,13 +6,10 @@
 
 ## [Unreleased]
 ### Added
-<<<<<<< HEAD
-=======
 - Support for plain/text `.txt` file format
 
 ## [0.5.0]
 ### Added
->>>>>>> 2d2c8671
 - Support for dotenv `.env` file format
 
 ## [0.4.1]
