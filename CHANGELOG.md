--- conflicted
+++ resolved
@@ -4,15 +4,11 @@
 
 Check [Keep a Changelog](http://keepachangelog.com/) for recommendations on how to structure this file.
 
-<<<<<<< HEAD
-## [0.4.1]
-=======
 ## [Unreleased]
 ### Added
 - Support for dotenv `.env` file format
 
-## [Unreleased]
->>>>>>> 46720add
+## [0.4.1]
 ### Fixed
 - Failing when parsing empty YAML/JSON etc. files
 - Fix decrypt file paths to support native windows environments
